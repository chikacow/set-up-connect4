import copy
from typing import List, Dict, Tuple
import numpy as np
import time

class ConnectFour:
    def __init__(self):
        self.rows = 6
        self.cols = 7
        self.board = [[0] * self.cols for _ in range(self.rows)]
        self.heights = [0] * self.cols  # Tracks height of each column
        self.transposition_table: Dict[int, Tuple[int, int, int]] = {}
        
    def make_move(self, col: int, player: int) -> bool:
        if col < 0 or col >= self.cols or self.heights[col] >= self.rows:
            return False
        row = self.heights[col]
        self.board[row][col] = player
        self.heights[col] += 1
        return True

    def undo_move(self, col: int) -> None:
        if self.heights[col] > 0:
            self.heights[col] -= 1
            self.board[self.heights[col]][col] = 0

    def is_winner(self, player: int) -> bool:
        # Check horizontal
        for r in range(self.rows):
            for c in range(self.cols - 3):
                if all(self.board[r][c+i] == player for i in range(4)):
                    return True
                    
        # Check vertical
        for c in range(self.cols):
            for r in range(self.rows - 3):
                if all(self.board[r+i][c] == player for i in range(4)):
                    return True
                    
        # Check diagonal (positive slope)
        for r in range(self.rows - 3):
            for c in range(self.cols - 3):
                if all(self.board[r+i][c+i] == player for i in range(4)):
                    return True
                    
        # Check diagonal (negative slope)
        for r in range(3, self.rows):
            for c in range(self.cols - 3):
                if all(self.board[r-i][c+i] == player for i in range(4)):
                    return True
        return False

    def is_full(self) -> bool:
        return all(h == self.rows for h in self.heights)

    def get_valid_moves(self) -> List[int]:
        return [col for col in range(self.cols) if self.heights[col] < self.rows]

    def get_board_hash(self) -> int:
        return hash(str(self.board))

    def is_terminal(self) -> bool:
        return self.is_winner(1) or self.is_winner(2) or self.is_full()


class ConnectFourAI:
    def __init__(self):
        self.max_depth = 8  # Base depth
        self.CENTER_WEIGHT = 8  # Increased center preference
        self.THREE_WEIGHT = 100  # Increased for immediate threats
        self.TWO_WEIGHT = 5
        self.OPEN_THREE_WEIGHT = 150  # Special weight for open threes
        self.WIN_SCORE = 100000
        self.LOSE_SCORE = -100000
        self.DRAW_SCORE = 0
        self.time_limit = 0.5  # seconds for iterative deepening
        
    def order_moves(self, game: ConnectFour, moves: List[int], player: int) -> List[int]:
        """Improved move ordering with threat detection"""
        move_scores = []
        opponent = 3 - player
        
        for col in moves:
            score = 0
            
            # Center preference
            score += self.CENTER_WEIGHT * (3 - abs(3 - col))
            
            # Check for immediate wins
            game.make_move(col, player)
            if game.is_winner(player):
                game.undo_move(col)
                return [col]  # Return immediately if winning move found
            game.undo_move(col)
            
            # Check for opponent's immediate threats
            game.make_move(col, opponent)
            if game.is_winner(opponent):
                score += self.WIN_SCORE // 2  # Very high priority to block
            game.undo_move(col)
            
            # Evaluate potential to create threats
            score += self.evaluate_move_potential(game, col, player)
            
            move_scores.append((score, col))
        
        # Sort moves by score (descending)
        move_scores.sort(reverse=True, key=lambda x: x[0])
        return [move for _, move in move_scores]

    def evaluate_move_potential(self, game: ConnectFour, col: int, player: int) -> int:
        """Evaluate the potential of a move to create future threats"""
        if game.heights[col] >= game.rows:
            return -1000  # Invalid move
            
        row = game.heights[col]
        score = 0
        opponent = 3 - player
        
        # Check horizontal potential
        left = max(col - 3, 0)
        right = min(col + 3, game.cols - 1)
        window = [game.board[row][c] if game.heights[c] > row else -1 
                 for c in range(left, right + 1)]
        score += self._evaluate_window_potential(window, player, opponent)
        
        # Check vertical potential (only below)
        if row >= 3:
            window = [game.board[r][col] for r in range(row - 3, row + 1)]
            score += self._evaluate_window_potential(window, player, opponent)
        
        # Check diagonal (positive slope)
        for i in range(4):
            r = row - i
            c = col - i
            if r >= 0 and c >= 0 and r + 3 < game.rows and c + 3 < game.cols:
                window = [game.board[r+i][c+i] for i in range(4)]
                score += self._evaluate_window_potential(window, player, opponent)
        
        # Check diagonal (negative slope)
        for i in range(4):
            r = row + i
            c = col - i
            if r < game.rows and c >= 0 and r - 3 >= 0 and c + 3 < game.cols:
                window = [game.board[r-i][c+i] for i in range(4)]
                score += self._evaluate_window_potential(window, player, opponent)
        
        return score

    def _evaluate_window_potential(self, window: List[int], player: int, opponent: int) -> int:
        """Evaluate a window for potential threats"""
        player_count = window.count(player)
        opponent_count = window.count(opponent)
        empty_count = window.count(0)
        
        if opponent_count == 0:
            if player_count == 3 and empty_count == 1:
                return self.OPEN_THREE_WEIGHT  # Higher weight for open threes
            if player_count == 2 and empty_count == 2:
                return self.TWO_WEIGHT * 2  # Potential to become three
        elif player_count == 0:
            if opponent_count == 3 and empty_count == 1:
                return -self.THREE_WEIGHT * 2  # Need to block
        
        return 0

    def evaluate_position(self, game: ConnectFour, player: int, depth: int) -> int:
        """Enhanced evaluation function with pattern recognition"""
        opponent = 3 - player
        
        # Terminal state evaluations
        if game.is_winner(player):
            return self.WIN_SCORE + depth  # Prefer faster wins
        if game.is_winner(opponent):
            return self.LOSE_SCORE - depth  # Prefer slower losses
        if game.is_full():
            return self.DRAW_SCORE
        
        score = 0
        board = game.board
        
        # Evaluate all possible windows
        for r in range(game.rows):
            for c in range(game.cols - 3):
                window = [board[r][c+i] for i in range(4)]
                score += self._evaluate_window(window, player, opponent)
                
        for c in range(game.cols):
            for r in range(game.rows - 3):
                window = [board[r+i][c] for i in range(4)]
                score += self._evaluate_window(window, player, opponent)
                
        for r in range(game.rows - 3):
            for c in range(game.cols - 3):
                window = [board[r+i][c+i] for i in range(4)]
                score += self._evaluate_window(window, player, opponent)
                
        for r in range(3, game.rows):
            for c in range(game.cols - 3):
                window = [board[r-i][c+i] for i in range(4)]
                score += self._evaluate_window(window, player, opponent)
        
        # Center control bonus
        center_cols = [2, 3, 4]
        for c in center_cols:
            if game.heights[c] > 0 and board[game.heights[c]-1][c] == player:
                score += self.CENTER_WEIGHT
        
        return score

    def _evaluate_window(self, window: List[int], player: int, opponent: int) -> int:
        """Evaluate a single window with more sophisticated patterns"""
        player_count = window.count(player)
        opponent_count = window.count(opponent)
        empty_count = window.count(0)
        
        if opponent_count == 0:
            if player_count == 4:
                return self.WIN_SCORE
            if player_count == 3 and empty_count == 1:
                return self.THREE_WEIGHT * 2  # Stronger weight for open threes
            if player_count == 2 and empty_count == 2:
                return self.TWO_WEIGHT
            if player_count == 1 and empty_count == 3:
                return self.TWO_WEIGHT // 2
            
        elif player_count == 0:
            if opponent_count == 4:
                return self.LOSE_SCORE
            if opponent_count == 3 and empty_count == 1:
                return -self.THREE_WEIGHT * 3  # Must block opponent's open three
            if opponent_count == 2 and empty_count == 2:
                return -self.TWO_WEIGHT
        
        return 0

    def negamax(self, game: ConnectFour, depth: int, alpha: int, beta: int, 
                player: int, start_time: float, max_time: float) -> Tuple[int, int]:
        """Negamax with alpha-beta pruning and time management"""
        # Check time limit
        if time.time() - start_time > max_time:
            return 0, -1  # Timeout
            
        hash_key = game.get_board_hash()
        if hash_key in game.transposition_table:
            tt_value, tt_depth, tt_flag = game.transposition_table[hash_key]
            if tt_depth >= depth:
                if tt_flag == 0:  # Exact value
                    return tt_value, -1
                elif tt_flag == 1:  # Lower bound
                    alpha = max(alpha, tt_value)
                elif tt_flag == 2:  # Upper bound
                    beta = min(beta, tt_value)
                if alpha >= beta:
                    return tt_value, -1

        if depth == 0 or game.is_terminal():
            return self.evaluate_position(game, player, depth), -1

        valid_moves = self.order_moves(game, game.get_valid_moves(), player)
        if not valid_moves:
            return self.evaluate_position(game, player, depth), -1

        best_move = valid_moves[0]
        best_value = float('-inf')

        for move in valid_moves:
            game.make_move(move, player)
            value = -self.negamax(game, depth - 1, -beta, -alpha, 
                                 3 - player, start_time, max_time)[0]
            game.undo_move(move)

            if value > best_value:
                best_value = value
                best_move = move
                if best_value >= beta:
                    break
            alpha = max(alpha, best_value)
            if alpha >= beta:
                break

        # Store in transposition table
        if best_value <= alpha:
            flag = 2  # Upper bound
        elif best_value >= beta:
            flag = 1  # Lower bound
        else:
            flag = 0  # Exact value
        game.transposition_table[hash_key] = (best_value, depth, flag)

        return best_value, best_move

    def find_best_move(self, game: ConnectFour, player: int) -> int:
        """Iterative deepening with time management"""
        start_time = time.time()
        best_move = 3  # Default center move
        max_depth = self.max_depth
        
        # Count pieces to determine game phase
        pieces = sum(sum(1 for cell in row if cell != 0) for row in game.board)
        
        # Adjust time and depth based on game phase
        if pieces < 8:  # Opening
            max_depth = min(8, self.max_depth + 2)
        elif pieces < 24:  # Midgame
            max_depth = min(10, self.max_depth + 4)
        else:  # Endgame
            max_depth = min(12, self.max_depth + 6)
        
        # Iterative deepening
        for depth in range(1, max_depth + 1):
            try:
                score, move = self.negamax(
                    game, depth, float('-inf'), float('inf'), 
                    player, start_time, self.time_limit
                )
                if move != -1:  # Only update if we got a valid move
                    best_move = move
            except TimeoutError:
                break  # Stop searching if we're out of time
                
        print(f"Chose move {best_move} at depth {depth-1} with score {score}")
        return best_move


def main():
    # Test case from original code
    current_player = 1
    board_state =[  [0, 0, 0, 0, 0, 0, 0],
                    [0, 0, 0, 0, 0, 0, 0],
                    [0, 0, 0, 0, 0, 0, 0],
                    [0, 0, 0, 0, 0, 0, 0],
                    [0, 0, 0, 0, 0, 0, 0],
                    [0, 0, 0, 0, 0, 0, 0]]

    game = ConnectFour()
    ai = ConnectFourAI()

    # Load the board state
    reversed_board = [row[:] for row in reversed(board_state)]
    game.board = copy.deepcopy(reversed_board)
    
    # Calculate heights
    for col in range(game.cols):
        for row in range(game.rows):
            if game.board[row][col] != 0:
                game.heights[col] = row + 1
    
    # Determine current player
    player1_pieces = sum(row.count(1) for row in game.board)
    player2_pieces = sum(row.count(2) for row in game.board)
    current_player = 1 if player1_pieces == player2_pieces else 2
    
    print("Current board state:")
    for row in reversed(game.board):
        print(row)
    print(f"\nCurrent player: {current_player}")
    print(f"Valid moves: {game.get_valid_moves()}")
    
    # Get AI's move
    best_move = ai.find_best_move(game, current_player)
    print(f"\nAI (Player {current_player}) chooses column: {best_move}")
    
    # Make the move
    if game.make_move(best_move, current_player):
        print("\nNew board state:")
        for row in reversed(game.board):
            print(row)
        
        if game.is_winner(current_player):
            print(f"\nPlayer {current_player} wins!")
        elif game.is_full():
            print("\nThe game is a draw!")
    else:
        print("Invalid move selected by AI")

if __name__ == "__main__":
<<<<<<< HEAD
    main()
export = {ConnectFour, ConnectFourAI}    

# Current player: 1
# Valid moves: [0, 2, 3, 4, 5, 6]
# Board state: [
#  [0, 1, 0, 0, 0, 0, 0],
#  [0, 2, 0, 0, 0, 0, 0],
#  [0, 1, 0, 1, 2, 0, 0],
#  [2, 2, 0, 1, 2, 0, 2],
#  [2, 1, 2, 1, 2, 1, 1],
#  [1, 2, 1, 2, 1, 2, 1]]
#  nvnhat04

def flatten_connect4(board):
    moves = []
    
    # Lặp từng cột (vì người chơi thả theo cột)
    for col in range(7):
        for row in range(5, -1, -1):  # từ dưới lên
            cell = board[row][col]
            if cell != 0:
                moves.append((row, col, cell))
    
    # Sắp xếp theo thời gian: càng gần đáy (row lớn hơn) thì thả trước
    # Nhưng phải ổn định theo thời gian tổng thể -> ta cần tìm thứ tự theo lượt
    move_sequence = []

    temp_board = [[0 for _ in range(7)] for _ in range(6)]
    total_moves = sum(cell != 0 for row in board for cell in row)

    for _ in range(total_moves):
        for col in range(7):
            for row in range(5, -1, -1):
                if board[row][col] != 0 and temp_board[row][col] == 0:
                    temp_board[row][col] = board[row][col]
                    move_sequence.append(col + 1)  # +1 vì cột bắt đầu từ 1
                    break
        else:
            continue
        if len(move_sequence) == total_moves:
            break

    return ''.join(str(x) for x in move_sequence)

board_state =[  [0, 0, 0, 0, 0, 0, 0],
                    [0, 0, 0, 0, 0, 0, 0],
                    [0, 0, 0, 0, 0, 0, 0],
                    [1, 0, 0, 0, 0, 0, 0],
                    [1, 0, 0, 2, 0, 0, 0],
                    [1, 2, 2, 2, 1, 0, 0]]

print(flatten_connect4(board_state))
=======
    main()
>>>>>>> 89afbba8
<|MERGE_RESOLUTION|>--- conflicted
+++ resolved
@@ -375,7 +375,6 @@
         print("Invalid move selected by AI")
 
 if __name__ == "__main__":
-<<<<<<< HEAD
     main()
 export = {ConnectFour, ConnectFourAI}    
 
@@ -388,47 +387,4 @@
 #  [2, 2, 0, 1, 2, 0, 2],
 #  [2, 1, 2, 1, 2, 1, 1],
 #  [1, 2, 1, 2, 1, 2, 1]]
-#  nvnhat04
-
-def flatten_connect4(board):
-    moves = []
-    
-    # Lặp từng cột (vì người chơi thả theo cột)
-    for col in range(7):
-        for row in range(5, -1, -1):  # từ dưới lên
-            cell = board[row][col]
-            if cell != 0:
-                moves.append((row, col, cell))
-    
-    # Sắp xếp theo thời gian: càng gần đáy (row lớn hơn) thì thả trước
-    # Nhưng phải ổn định theo thời gian tổng thể -> ta cần tìm thứ tự theo lượt
-    move_sequence = []
-
-    temp_board = [[0 for _ in range(7)] for _ in range(6)]
-    total_moves = sum(cell != 0 for row in board for cell in row)
-
-    for _ in range(total_moves):
-        for col in range(7):
-            for row in range(5, -1, -1):
-                if board[row][col] != 0 and temp_board[row][col] == 0:
-                    temp_board[row][col] = board[row][col]
-                    move_sequence.append(col + 1)  # +1 vì cột bắt đầu từ 1
-                    break
-        else:
-            continue
-        if len(move_sequence) == total_moves:
-            break
-
-    return ''.join(str(x) for x in move_sequence)
-
-board_state =[  [0, 0, 0, 0, 0, 0, 0],
-                    [0, 0, 0, 0, 0, 0, 0],
-                    [0, 0, 0, 0, 0, 0, 0],
-                    [1, 0, 0, 0, 0, 0, 0],
-                    [1, 0, 0, 2, 0, 0, 0],
-                    [1, 2, 2, 2, 1, 0, 0]]
-
-print(flatten_connect4(board_state))
-=======
-    main()
->>>>>>> 89afbba8
+#  nvnhat04